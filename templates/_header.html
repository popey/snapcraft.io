<header id="navigation" class="p-navigation">
  <div class="row">
    <div class="p-navigation__banner">
      <div class="p-navigation__logo">
        <a class="p-navigation__link" href="/">
          <img class="p-navigation__image" src="https://assets.ubuntu.com/v1/7f93bb62-snapcraft-logo--web-white-text.svg" alt="Snapcraft" />
        </a>
      </div>
      <a href="#navigation" class="p-navigation__toggle--open" title="menu">Menu</a>
      <a href="#navigation-closed" class="p-navigation__toggle--close" title="close menu">Close menu</a>
    </div>
    <nav class="p-navigation__nav">
      <span class="u-off-screen">
        <a href="#main-content">Jump to main content</a>
      </span>
      <ul class="p-navigation__links" role="menu">
        <li class="p-navigation__link" role="menuitem">
          <a
            {% if page_slug == 'store' %}
              class="is-selected"
            {% endif %}
            href="/store">
            Store
          </a>
<<<<<<< HEAD
        </li>
        <li class="p-navigation__link" role="menuitem">
          <a
            {% if page_slug == 'blog' %}
              class="is-selected"
            {% endif %}
              href="/blog">
            Blog
          </a>
        </li>
        <li class="p-navigation__link" role="menuitem">
          <a
            {% if page_slug == 'build' %}
              class="is-selected"
            {% endif %}
              href="/build">
            Build
          </a>
        </li>
=======
        </li>
        <li class="p-navigation__link" role="menuitem">
          <a
            {% if page_slug == 'blog' %}
              class="is-selected"
            {% endif %}
              href="/blog">
            Blog
          </a>
        </li>
        <li class="p-navigation__link" role="menuitem">
          <a
            {% if page_slug == 'iot' %}
              class="is-selected"
            {% endif %}
              href="/iot">
            IoT
          </a>
        </li>
        <li class="p-navigation__link" role="menuitem">
          <a
            {% if page_slug == 'build' %}
              class="is-selected"
            {% endif %}
              href="/build">
            Build
          </a>
        </li>
>>>>>>> d31738f6
        <li class="p-navigation__link" role="menuitem"><a href="https://docs.snapcraft.io">Docs</a></li>
        <li class="p-navigation__link" role="menuitem"><a class="p-link--external" href="https://forum.snapcraft.io/categories">Forum</a></li>
      </ul>

      <ul class="p-navigation__links--right" role="menu">
        {% if user_name %}
          <li role="menuitem" class="p-navigation__link p-dropdown">
              <a
                {% if page_slug == 'account' %}
                  class="p-dropdown__toggle is-selected"
                {% else %}
                  class="p-dropdown__toggle"
                {% endif %}
                aria-controls="account-menu" aria-expanded="false">
                {{ user_name }} <i class="p-icon--chevron"></i>
              </a>
              <ul class="p-dropdown__menu" id="account-menu" aria-hidden="true">
                  <li class="p-navigation__link" role="menuitem">
                    <a href="/account/snaps">My published snaps</a>
                  </li>
                  <li class="p-navigation__link" role="menuitem">
                    <a href="{{ BSI_URL }}/auth/authenticate">Build with GitHub</a>
                  </li>
                  <li class="p-navigation__link" role="menuitem">
                      <a href="/account/details">Account details</a>
                  </li>
                  <li class="p-navigation__link" role="menuitem">
                      <a href="/logout">Sign out</a>
                  </li>
              </ul>
          </li>
        {% else %}
          <li class="p-navigation__link" role="menuitem"><a href="/account"><i class="p-icon--user"></i>Developer account</a></li>
        {% endif %}
      </ul>
    </nav>
  </div>
</header><|MERGE_RESOLUTION|>--- conflicted
+++ resolved
@@ -22,27 +22,6 @@
             href="/store">
             Store
           </a>
-<<<<<<< HEAD
-        </li>
-        <li class="p-navigation__link" role="menuitem">
-          <a
-            {% if page_slug == 'blog' %}
-              class="is-selected"
-            {% endif %}
-              href="/blog">
-            Blog
-          </a>
-        </li>
-        <li class="p-navigation__link" role="menuitem">
-          <a
-            {% if page_slug == 'build' %}
-              class="is-selected"
-            {% endif %}
-              href="/build">
-            Build
-          </a>
-        </li>
-=======
         </li>
         <li class="p-navigation__link" role="menuitem">
           <a
@@ -71,7 +50,6 @@
             Build
           </a>
         </li>
->>>>>>> d31738f6
         <li class="p-navigation__link" role="menuitem"><a href="https://docs.snapcraft.io">Docs</a></li>
         <li class="p-navigation__link" role="menuitem"><a class="p-link--external" href="https://forum.snapcraft.io/categories">Forum</a></li>
       </ul>
