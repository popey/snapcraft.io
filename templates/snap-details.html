{% extends "_layout.html" %}

{% block title %}{{ snap_title }} snap details{% endblock %}

{% block content %}
<<<<<<< HEAD

=======
  <!-- Illustration of country data -->
<!--
  <table>
    <thead>
      <tr><th>Numeric code</th><th>Country name</th><th>Country code</th><th>Percentage of users</th></tr>
    </thead>
    <tbody>
      {% for country_numeric, info in user_percentage_by_country.items() %}
        <tr><td>{{ country_numeric }}</td><td>{{ info.name }}</td><td>{{ info.code }}</td><td>{{ info.percentage_of_users }}</td></tr>
      {% endfor %}
    </tbody>
  </table>
-->
>>>>>>> ecad076e

  <div class="p-strip is-shallow is-bordered">
    <div class="row">
      <div class="col-12">
        <div class="p-media-object u-no-margin--bottom">
          {% if icon_url %}
            <img class="p-media-object__image--large" src="{{ icon_url }}" alt="{{ snap_title }} snap" />
          {% else %}
            <img class="p-media-object__image--large" src="https://assets.ubuntu.com/v1/610689b1-default-package-icon.svg" alt="" />
          {% endif %}
          <div class="p-media-object__details">
            <h1>{{ snap_title }}</h1>
            <p class="p-media-object__content--large">{{ publisher }}</p>

            <p class="p-media-object__content--large">
              {% if is_linux %}
                <a class="p-button--positive" href="snap://{{ package_name }}">Install</a>
              {% else %}
                You can install this software on a snap-powered system like <a class="p-link--external" href="https://www.ubuntu.com/download">Ubuntu</a>.
              {% endif %}
            </p>
          </div>
        </div>
      </div>
    </div>
  </div>
  <div class="p-strip is-shallow">
    <div class="row">
      <div class="col-8">
        {% if summary %}<h4>{{ summary }}</h4>{% endif %}
        {% for paragraph in description_paragraphs %}
          <p>{{ paragraph | safe }}</p>
        {% endfor %}
        {% if support_url %}<p><a href="{{ support_url }}">Developer website</a></p>{% endif %}
      </div>
      <div class="col-4">
        <table class="p-table-key-value">
          <tr><th width="100">Version</th><td>{{ version }}</td></tr>
          <tr><th>Size</th><td>{{ filesize }}</td></tr>
        </table>
      </div>
    </div>
    <div class="row" style="margin-top: 2rem">
      <div class="col-12">
        <h4>Where people are using {{ snap_title }}</h4>
        {# TODO: vanilla-compatible class names #}
        <div class="map">

          {# TODO: vanilla-compatible class names #}
          {# TODO: reusable vanilla tooltip pattern (or contextual menu) #}
          {# TODO: remove html ids(?) #}
          <div id="tip" class="map-tooltip">
            <div id="tip-message" class="p-tooltip__message">Tip</div>
          </div>

          <div id="canvas-svg" class="u-no-margin"></div>
        </div>

        </div>
      </div>
    </div>
  </div>
  {# TODO: move scripts to layout (?) #}
  <script src="/static/js/modules/d3.min.js"></script>
  <script src="/static/js/modules/topojson-client.min.js"></script>

  <!-- Illustration of country data -->
  {# TODO: pass data to JS function rather then rely on global variable #}
  <script src="/static/js/snap-details-map.js"></script>
  <script>
    renderMap('#canvas-svg', {{ user_percentage_by_country|tojson }});
  </script>

  {% if api_error %}
  <div class="row">
    <div class="col-12">
      <div class="p-notification--negative">
        <p class="p-notification__response">
          <span class="p-notification__status">Error:</span> API request failed
        </p>
      </div>
    </div>
  </div>
  {% endif %}
{% endblock %}<|MERGE_RESOLUTION|>--- conflicted
+++ resolved
@@ -3,9 +3,6 @@
 {% block title %}{{ snap_title }} snap details{% endblock %}
 
 {% block content %}
-<<<<<<< HEAD
-
-=======
   <!-- Illustration of country data -->
 <!--
   <table>
@@ -19,7 +16,6 @@
     </tbody>
   </table>
 -->
->>>>>>> ecad076e
 
   <div class="p-strip is-shallow is-bordered">
     <div class="row">
